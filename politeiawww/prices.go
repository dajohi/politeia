--- conflicted
+++ resolved
@@ -236,13 +236,8 @@
 
 	monthAvg, err := p.cmsDB.ExchangeRate(int(ier.Month), int(ier.Year))
 	if err != nil {
-<<<<<<< HEAD
-		if err == database.ErrExchangeRateNotFound {
+		if errors.Is(err, database.ErrExchangeRateNotFound) {
 			monthAvgRaw, err := getMonthAverage(ctx, time.Month(ier.Month), int(ier.Year))
-=======
-		if errors.Is(err, database.ErrExchangeRateNotFound) {
-			monthAvgRaw, err := p.getMonthAverage(time.Month(ier.Month), int(ier.Year))
->>>>>>> cdd1773c
 			if err != nil {
 				log.Errorf("processInvoiceExchangeRate: getMonthAverage: %v", err)
 				return reply, www.UserError{
